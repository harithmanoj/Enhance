## Enhance C++ Libraries ##

![GitHub release (latest by date)](https://img.shields.io/github/v/release/harithmanoj/Enhance?label=stable%20release)
![GitHub release (latest by date including pre-releases)](https://img.shields.io/github/v/release/harithmanoj/Enhance?include_prereleases&label=develop%20release)
![GitHub](https://img.shields.io/github/license/harithmanoj/Enhance)
![GitHub Release Date](https://img.shields.io/github/release-date/harithmanoj/Enhance?label=Stable%20Release%20Date)
![GitHub (Pre-)Release Date](https://img.shields.io/github/release-date-pre/harithmanoj/Enhance?label=develop%20alpha%20release)
![GitHub Workflow Status](https://img.shields.io/github/workflow/status/harithmanoj/Enhance/Test)

Develop Release v1.3.2.8.d1 alpha


Enhance C++ Libraries is a collection of multiple `C++` libraries that cater 
to many needs.

Including but not limited to :

* Diagnostics.
* Time and related tracking and synchronisation.
* Date Time manipulation
* Error Tracking.
* Version info to be used inside programs.
* Concurrent execution.

The Library requires `C++ standard 17` to compile.

The Library is released under [Apache License](https://github.com/harithmanoj/Enhance/blob/master/License.md)

Source code is Hosted in [GitHub](https://github.com/harithmanoj/Enhance)

Stable Releases can be found [here](https://github.com/harithmanoj/Enhance/releases)

Code Documentation is Hosted by GitHub Pages [here](https://harithmanoj.github.io/Enhance-cpp-libraries/nav/doc.html)

The branch master of Enhance repository contains last stable release code. For latest features, 
<<<<<<< HEAD
bugfixes etc, see develop branch.

Documentation of pre-release bug fixes and features can also be found [here](https://harithmanoj.github.io/Enhance-cpp-libraries/nav/doc.html)
=======
bugfixes etc, see develop branch. Documentation for develop branch will not be built untill it 
is released, but documentation will be present as comments in the code itself.
>>>>>>> 69c98a7e

<details>
<summary> <h2> Concurrent </h2> </summary>

Library for ease of concurrent programming.

Exists in `namespace enh`.

### Headers 

`QueuedProcess.enh.h`

### The Library 

* Class to asynchronously handle messages.

</details>

<details>
<summary> <h2> Diagnose </h2> </summary>

Diagnose is a diagnostics library to log to file during sequential code 
execution.

Exists in `namespace debug`, but use Macros for logging easily.

See `logger.enh.h` documentation for usage.

### Headers 

`logger.enh.h`

### The Library 

* Functions that log information to a file unique to each thread
* (E)rror, (W)arning, (I)nfo, (F)atal-(E)rror types of logging.

</details>

<details>
<summary> <h2> Error Handling </h2> </summary>

Error Handling Library is a library that contains functions and classes for 
various error handling uses.

Error tracking functionality and error signaling functionality.

Exists in `namespace enh`.

### Headers 

`ErrorTracker.enh.h`

`Tristate.enh.h`

### The Library 

* Class to be used for base class for inheriting error management functionality.

* Enumeration to provide 3 possible outcomes (good, error, blocked due to 
previous error) for functions.

</details>

<details>
<summary> <h2> Time </h2> </summary>

Library for date-time encapsulation, periodic signaling timer.

Exists in `namespace enh`.

### Header

`timer.enh.h`

`counter.enh.h`

`TimeStamp.enh.h`

`date.enh.h`

`DateTime.enh.h`

### The Library 

* Tracking time in a sec : min : hr : day manner(representation).

* Tracking time elapsed and providing clients to the class periodical signals.

* Block execution of a thread for a period of time accurately.

* Store and manipulate time.

* Store and manipulate date.

* Store and manipulate date and time simultaneously.

</details>

<details>
<summary> <h2> General Utility </h2> </summary>

The library consists of some utility functions, classes, class for versioning 
encapsulation, class for a value confined within dynamic and static limits, 
value which spans different fields of different denominations.

Exists in `namespace enh`.

### Headers 

`general.enh.h`

`ConfinedValue.enh.h`

`LimitedNumber.enh.h`

`WeightedField.enh.h`

`VersionInfo.enh.h`

### The Library 

* Class to be used for storing version information.
* Version of the Enhance C++ library
* Check if bits are high in a variable (also constexpr).
* Check if value is within bounds (also constexpr).
* Signum function and inclusive_ration (also constexpr).
* getOrdinalIndicator returns "th", "st", "nd" "rd" according to argument passed.
* signExtend extends the string format of a numeral by prepending '0' s
* ConfinedValue class for storing a value within bounds
* NumericSystem class for storing a value within 0 and an upper limit.
* Class to hold values which has different denominations. (eg money)
 
</details>

_______________________________________________________________________________

### Dependencies

All headers and source files uses standard c++ headers ( c++17 ).
The library uses exceptions.

#### Generic Utilities

* `general.enh.h` uses only standard c++ headers ( c++17 ).
* `ConfinedValue.enh.h` uses only standard c++ headers ( c++17 ).
* `LimitedNumber.enh.h` uses `ConfinedValue.enh.h` and standard c++ 
headers ( c++17 ).
* `VersionInfo.enh.h` uses only standard c++ headers ( c++17 ).
* `WeightedField.enh.h` uses only standard c++ headers ( c++17 ).

#### Diagnostics

* `logger.enh.h` requires compilation of `logger.cpp` which is compiled with 
c++17 and uses standard c++ headers ( c++17 ).

#### Error Handling 

* `Tristate.enh.h` uses only standard c++ headers ( c++17 ).
* `ErrorTracker.enh.h` uses `Tristate.enh.h`, `logger.enh.h`, `general.enh.h`
and requires compilation of `logger.cpp` and standard c++ headers ( c++17 ).

#### Concurrency

* `QueuedHandler.enh.h` uses `Tristate.enh.h` and standard c++ headers ( c++17 ).

#### Date and Time

* `counter.enh.h` only uses standard c++ headers ( c++17 ).
* `timer.enh.h` only uses standard c++ headers ( c++17 ).
* `date.enh.h` uses `LimitedNumber.enh.h`, `ConfinedValue.enh.h` and 
`general.enh.h` and standard c++ headers ( c++17 ).
* `TimeStamp.enh.h` uses `date.enh.h`, `LimitedNumber.enh.h`, 
`ConfinedValue.enh.h` and `general.enh.h` and standard c++ headers ( c++17 ).
* `DateTime.enh.h` uses `TimeStamp.enh.h`, `date.enh.h`, `LimitedNumber.enh.h`, 
`ConfinedValue.enh.h` and `general.enh.h` and standard c++ headers ( c++17 ).

### Dependency Graph

```
   Tristate.enh.h   logger.enh.h      general.enh.h       ConfinedValue.enh.h          VersionInfo.enh.h 
       |             |       |             |                   |
       |             |   logger.cpp        |                   |                       counter.enh.h 
       |             |                     |                   |
       +------+    +-+   +-----------------+---------+  LimitedNumber.enh            WeightedField.enh.h
       |      |    |     |                           |      |        
       |    ErrorTracker.enh.h                       |      |                             timer.enh.h 
       |                                            date.enh.h
QueuedHandler.enh.h                                     |
                                                 TimeStamp.enh.h
                                                        |
                                                  DateTime.enh.h
```


## HOW TO USE 

* Download required headers and source files (lookup the dependancy list above).
* For header only parts, compile with dependant code using c++17 with 
exceptions turned on.
* For the source files must be compile with c++17 and exceptions turned on.
* Refer Documentation for directions to use each class or functions, or 
MACRO (logging).


## Contribution

Code contribution is welcome. Refer [Contributing.md]
(https://github.com/harithmanoj/Enhance/blob/master/Contributing.md) 
for ways to contribute.



## AUTHOR

Harith Manoj, <harithpub@gmail.com>
<|MERGE_RESOLUTION|>--- conflicted
+++ resolved
@@ -32,15 +32,9 @@
 
 Code Documentation is Hosted by GitHub Pages [here](https://harithmanoj.github.io/Enhance-cpp-libraries/nav/doc.html)
 
-The branch master of Enhance repository contains last stable release code. For latest features, 
-<<<<<<< HEAD
-bugfixes etc, see develop branch.
-
-Documentation of pre-release bug fixes and features can also be found [here](https://harithmanoj.github.io/Enhance-cpp-libraries/nav/doc.html)
-=======
+The branch master of Enhance repository contains last stable release code. For latest features,
 bugfixes etc, see develop branch. Documentation for develop branch will not be built untill it 
 is released, but documentation will be present as comments in the code itself.
->>>>>>> 69c98a7e
 
 <details>
 <summary> <h2> Concurrent </h2> </summary>
